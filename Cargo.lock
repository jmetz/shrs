--- conflicted
+++ resolved
@@ -1057,12 +1057,13 @@
 ]
 
 [[package]]
-<<<<<<< HEAD
 name = "shrs_command_timer"
 version = "0.1.0"
 dependencies = [
  "shrs",
-=======
+]
+
+[[package]]
 name = "shrs_core"
 version = "0.1.0"
 dependencies = [
@@ -1080,7 +1081,6 @@
  "shrs_line",
  "signal-hook",
  "thiserror",
->>>>>>> c2b5a29b
 ]
 
 [[package]]
