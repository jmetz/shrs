--- conflicted
+++ resolved
@@ -1,64 +1,6 @@
 [workspace]
 members = [
     "shrs_example",
-<<<<<<< HEAD
-    "crates/shrs_core",
-    "crates/shrs_line",
-    "crates/shrs_lang",
-    "crates/shrs_vi",
-    "crates/shrs_utils",
-    "crates/shrs_job",
-    "plugins/shrs_output_capture",
-    "plugins/shrs_cd_tools",
-    "plugins/shrs_command_timer",
-    "plugins/shrs_derive_completion",
-    "plugins/shrs_run_context",
-    "plugins/shrs_mux",
-    "plugins/shrs_cd_stack",
-    "plugins/shrs_lang_options",
-    "plugins/shrs_file_logger",
-    "plugins/shrs_autocd"
-]
-
-[features]
-default = []
-
-[dependencies]
-regex = "1"
-signal-hook = "0.3"
-clap = { version = "4.1", features = ["derive"] }
-crossterm = "0.26"
-derive_builder = "0.12"
-dirs = "5"
-
-pino_deref = "0.1"
-
-thiserror = "1"
-anyhow = "1"
-lazy_static = "1.4"
-log = "0.4"
-
-shrs_core = { path = "crates/shrs_core", version = "0.0.1-dev" }
-shrs_line = { path = "crates/shrs_line", version = "0.0.1-dev" }
-shrs_lang = { path = "crates/shrs_lang", version = "0.0.1-dev" }
-shrs_job = { path = "crates/shrs_job", version = "0.0.1-dev" }
-
-[dev-dependencies]
-rexpect = "0.5"
-
-ron = "0.8"
-serde = { version = "1", features = ["derive"] }
-criterion = { version = "0.5" }
-
-[target.x86_64-unknown-linux-gnu]
-linker = "/usr/bin/clang"
-rustflags = ["-Clink-arg=-fuse-ld=lld", "-Clink-arg=-Wl,--no-rosegment"]
-
-[[bench]]
-name = "bench"
-harness = false
-=======
     "crates/*",
     "plugins/*",
-]
->>>>>>> 17c2467c
+]