--- conflicted
+++ resolved
@@ -9,9 +9,6 @@
     "shrs_utils",
     "plugins/shrs_output_capture",
     "plugins/shrs_cd_tools",
-<<<<<<< HEAD
     "plugins/shrs_command_timer",
-=======
     "plugins/shrs_derive_completion",
->>>>>>> 24a1af91
 ]