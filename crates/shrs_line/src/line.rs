use std::{borrow::BorrowMut, io::Write, time::Duration, vec};

use crossterm::{
    cursor::SetCursorStyle,
    event::{
        poll, read, DisableBracketedPaste, EnableBracketedPaste, Event, KeyCode, KeyEvent,
        KeyModifiers,
    },
    execute,
    style::{Color, ContentStyle, StyledContent},
    terminal::{disable_raw_mode, enable_raw_mode},
};
use shrs_core::{Context, Runtime, Shell};
use shrs_lang::{Lexer, Token};
use shrs_utils::cursor_buffer::{CursorBuffer, Location};
use shrs_vi::{Action, Command, Motion, Parser};

use crate::{
    buffer_history::{BufferHistory, DefaultBufferHistory},
    completion::{Completer, Completion, CompletionCtx, DefaultCompleter},
    cursor::CursorStyle,
    highlight::{DefaultHighlighter, Highlighter},
    history::{DefaultHistory, History},
    menu::{DefaultMenu, Menu},
    painter::{Painter, StyledBuf},
    prompt::{DefaultPrompt, Prompt},
    vi::ViCursorBuffer,
    DefaultKeybinding, Keybinding, LineModeSwitchCtx,
};

/// Operating mode of readline
#[derive(Debug, PartialEq, Eq, Clone, Copy)]
pub enum LineMode {
    /// Vi insert mode
    Insert,
    /// Vi normal mode
    Normal,
}

/// Configuration for readline
#[derive(Builder)]
#[builder(pattern = "owned")]
#[builder(setter(prefix = "with"))]
pub struct Line {
    #[builder(default = "Box::new(DefaultMenu::new())")]
    #[builder(setter(custom))]
    menu: Box<dyn Menu<MenuItem = Completion, PreviewItem = String>>,

    #[builder(default = "Box::new(DefaultCompleter::default())")]
    #[builder(setter(custom))]
    completer: Box<dyn Completer>,

    #[builder(default = "Box::new(DefaultHistory::new())")]
    #[builder(setter(custom))]
    history: Box<dyn History<HistoryItem = String>>,

    #[builder(default = "Box::new(DefaultBufferHistory::new())")]
    #[builder(setter(custom))]
    buffer_history: Box<dyn BufferHistory>,

    #[builder(default = "Box::new(DefaultHighlighter::default())")]
    #[builder(setter(custom))]
    highlighter: Box<dyn Highlighter>,

    #[builder(default = "Box::new(DefaultKeybinding::new())")]
    #[builder(setter(custom))]
    keybinding: Box<dyn Keybinding>,

    /// Custom prompt
    #[builder(default = "Box::new(DefaultPrompt::new())")]
    #[builder(setter(custom))]
    prompt: Box<dyn Prompt>,

    // ignored fields
    #[builder(default = "Painter::new()")]
    #[builder(setter(skip))]
    painter: Painter,

    /// Currently pressed keys in normal mode
    #[builder(default = "String::new()")]
    #[builder(setter(skip))]
    normal_keys: String,
}

impl Default for Line {
    fn default() -> Self {
        LineBuilder::default().build().unwrap()
    }
}

/// State for where the prompt is in history browse mode
#[derive(PartialEq, Eq)]
pub enum HistoryInd {
    /// Brand new prompt
    Prompt,
    /// In history line
    Line(usize),
}

impl HistoryInd {
    /// Go up (less recent) in history, if in prompt mode, then enter history
    pub fn up(&self, limit: usize) -> HistoryInd {
        match self {
            HistoryInd::Prompt => {
                if limit == 0 {
                    HistoryInd::Prompt
                } else {
                    HistoryInd::Line(0)
                }
            },
            HistoryInd::Line(i) => HistoryInd::Line((i + 1).min(limit)),
        }
    }

    /// Go down (more recent) in history, if in most recent history line, enter prompt mode
    pub fn down(&self) -> HistoryInd {
        match self {
            HistoryInd::Prompt => HistoryInd::Prompt,
            HistoryInd::Line(i) => {
                if *i == 0 {
                    HistoryInd::Prompt
                } else {
                    HistoryInd::Line(i.saturating_sub(1))
                }
            },
        }
    }
}

pub struct LineCtx<'a> {
    cb: CursorBuffer,
    // TODO this is temp, find better way to store prefix of current word
    current_word: String,
    // TODO dumping history index here for now
    history_ind: HistoryInd,
    // line contents that were present before entering history mode
    saved_line: String,
    mode: LineMode,
    pub lines: String,

    pub sh: &'a Shell,
    pub ctx: &'a mut Context,
    pub rt: &'a mut Runtime,
}

impl<'a> LineCtx<'a> {
    pub fn new(sh: &'a Shell, ctx: &'a mut Context, rt: &'a mut Runtime) -> Self {
        LineCtx {
            cb: CursorBuffer::new(),
            current_word: String::new(),
            history_ind: HistoryInd::Prompt,
            saved_line: String::new(),
            mode: LineMode::Insert,
            lines: "".to_string(),
            sh,
            ctx,
            rt,
        }
    }
    pub fn mode(&self) -> LineMode {
        self.mode
    }
}

// impl Default for LineCtx {
//     fn default() -> Self {
//         LineCtx {
//             cb: CursorBuffer::new(),
//             current_word: String::new(),
//             history_ind: HistoryInd::Prompt,
//             saved_line: String::new(),
//             mode: LineMode::Insert,
//         }
//     }
// }

// TODO none of the builder stuff is being autogenerated rn :()
impl LineBuilder {
    pub fn with_menu(
        mut self,
        menu: impl Menu<MenuItem = Completion, PreviewItem = String> + 'static,
    ) -> Self {
        self.menu = Some(Box::new(menu));
        self
    }
    pub fn with_completer(mut self, completer: impl Completer + 'static) -> Self {
        self.completer = Some(Box::new(completer));
        self
    }
    pub fn with_history(mut self, history: impl History<HistoryItem = String> + 'static) -> Self {
        self.history = Some(Box::new(history));
        self
    }
    pub fn with_highlighter(mut self, highlighter: impl Highlighter + 'static) -> Self {
        self.highlighter = Some(Box::new(highlighter));
        self
    }
    pub fn with_keybinding(mut self, keybinding: impl Keybinding + 'static) -> Self {
        self.keybinding = Some(Box::new(keybinding));
        self
    }
    pub fn with_prompt(mut self, prompt: impl Prompt + 'static) -> Self {
        self.prompt = Some(Box::new(prompt));
        self
    }
}

impl Line {
    /// Start readline and read one line of user input
    pub fn read_line(&mut self, sh: &Shell, ctx: &mut Context, rt: &mut Runtime) -> String {
        let mut line_ctx = LineCtx::new(sh, ctx, rt);
        self.read_events(&mut line_ctx).unwrap()
    }

    fn read_events(&mut self, line_ctx: &mut LineCtx) -> anyhow::Result<String> {
        // ensure we are always cleaning up whenever we leave this scope
        struct CleanUp;
        impl Drop for CleanUp {
            fn drop(&mut self) {
                disable_raw_mode();
                execute!(std::io::stdout(), DisableBracketedPaste);
            }
        }
        let _cleanup = CleanUp;

        enable_raw_mode()?;
        execute!(std::io::stdout(), EnableBracketedPaste)?;

        self.painter.init().unwrap();

        self.painter.paint(
            line_ctx,
            &self.prompt,
            &self.menu,
            StyledBuf::empty(),
            line_ctx.cb.cursor(),
        )?;

        loop {
            let event = read()?;

            if let Event::Key(key_event) = event {
                if self.keybinding.handle_key_event(key_event) {
                    break;
                }
            }

            let should_break = self.handle_standard_keys(line_ctx, event.clone())?;
            if should_break {
                break;
            }

            // handle menu events
            if self.menu.is_active() {
                self.handle_menu_keys(line_ctx, event.clone())?;
            } else {
                match line_ctx.mode {
                    LineMode::Insert => {
                        self.handle_insert_keys(line_ctx, event)?;
                    },
                    LineMode::Normal => {
                        self.handle_normal_keys(line_ctx, event)?;
                    },
                }
            }

            let res = self.get_full_command(line_ctx);

            // syntax highlight
            let mut styled_buf = self.highlighter.highlight(&res, line_ctx.lines.len());

            // add currently selected completion to buf
            if self.menu.is_active() {
                if let Some(selection) = self.menu.current_selection() {
                    let trimmed_selection = &selection.accept()[line_ctx.current_word.len()..];
                    styled_buf.push(
                        trimmed_selection,
                        ContentStyle {
                            foreground_color: Some(Color::Red),
                            ..Default::default()
                        },
                    );
                }
            }

            self.painter.paint(
                line_ctx,
                &self.prompt,
                &self.menu,
                styled_buf,
                line_ctx.cb.cursor(),
            )?;
        }

        let res = self.get_full_command(line_ctx);
        if !res.is_empty() {
            self.history.add(res.clone());
        }
        Ok(res)
    }

    fn handle_menu_keys(&mut self, ctx: &mut LineCtx, event: Event) -> anyhow::Result<()> {
        match event {
            Event::Key(KeyEvent {
                code: KeyCode::Enter,
                modifiers: KeyModifiers::NONE,
                ..
            }) => {
                if let Some(accepted) = self.menu.accept().cloned() {
                    self.accept_completion(ctx, accepted)?;
                }
            },
            Event::Key(KeyEvent {
                code: KeyCode::Esc,
                modifiers: KeyModifiers::NONE,
                ..
            }) => {
                self.menu.disactivate();
            },
            Event::Key(KeyEvent {
                code: KeyCode::Tab,
                modifiers: KeyModifiers::SHIFT,
                ..
            })
            | Event::Key(KeyEvent {
                code: KeyCode::Up,
                modifiers: KeyModifiers::NONE,
                ..
            }) => {
                self.menu.previous();
            },
            Event::Key(KeyEvent {
                code: KeyCode::Tab,
                modifiers: KeyModifiers::NONE,
                ..
            })
            | Event::Key(KeyEvent {
                code: KeyCode::Down,
                modifiers: KeyModifiers::NONE,
                ..
            }) => {
                self.menu.next();
            },
            _ => {
                self.menu.disactivate();
                match ctx.mode {
                    LineMode::Insert => {
                        self.handle_insert_keys(ctx, event)?;
                    },
                    LineMode::Normal => {
                        self.handle_normal_keys(ctx, event)?;
                    },
                };
            },
        };
        Ok(())
    }
    fn needs_multiline(&self, ctx: &mut LineCtx) -> bool {
        //TODO check if open quotes or brackets

        if let Some(last_char) = ctx
            .cb
            .char_at(Location::Abs(ctx.cb.len().saturating_sub(1)))
        {
            if last_char == '\\' {
                return true;
            }
        };

        let mut brackets: Vec<Token> = vec![];
        let command = self.get_full_command(ctx);
        let lexer = Lexer::new(command.as_str());

        for t in lexer {
            if let Ok(token) = t {
                match token.1 {
                    Token::LBRACE => brackets.push(token.1),
                    Token::LPAREN => brackets.push(token.1),
                    Token::RPAREN => {
                        if let Some(bracket) = brackets.last() {
                            if bracket == &Token::LPAREN {
                                brackets.pop();
                            } else {
                                return false;
                            }
                        }
                    },
                    Token::RBRACE => {
                        if let Some(bracket) = brackets.last() {
                            if bracket == &Token::LBRACE {
                                brackets.pop();
                            } else {
                                return false;
                            }
                        }
                    },
                    Token::WORD(w) => {
                        if let Some(c) = w.chars().next() {
                            if c == '\'' {
                                if w.len() == 1 {
                                    return true;
                                }
                                if let Some(e) = w.chars().last() {
                                    return e != '\'';
                                } else {
                                    return true;
                                }
                            }
                            if c == '\"' {
                                if w.len() == 1 {
                                    return true;
                                }

                                if let Some(e) = w.chars().last() {
                                    return e != '\"';
                                } else {
                                    return true;
                                }
                            }
                        }
                    },

                    _ => (),
                }
            }
        }

        !brackets.is_empty()
    }
    fn get_full_command(&self, ctx: &mut LineCtx) -> String {
        let mut res: String = ctx.lines.clone();
        let cur_line: String = ctx.cb.as_str().into();
        res += cur_line.as_str();

        res
    }
    //Keys that are universal regardless of mode, ex. Enter, Ctrl-c
    fn handle_standard_keys(&mut self, ctx: &mut LineCtx, event: Event) -> anyhow::Result<bool> {
        match event {
<<<<<<< HEAD
=======
            Event::Resize(a, b) => {
                self.painter.set_term_size(a, b);
            },
>>>>>>> 2b71467d
            Event::Paste(p) => {
                ctx.cb.insert(Location::Cursor(), p.as_str())?;
            },

            Event::Key(KeyEvent {
                code: KeyCode::Enter,
                modifiers: KeyModifiers::NONE,
                ..
            })
            | Event::Key(KeyEvent {
                code: KeyCode::Char('j'),
                modifiers: KeyModifiers::CONTROL,
                ..
            }) => {
                if self.menu.is_active() {
                    return Ok(false);
                }
                self.buffer_history.clear();
                self.painter.newline()?;

                if self.needs_multiline(ctx) {
                    ctx.lines += ctx.cb.as_str().into_owned().as_str();
                    ctx.lines += "\n";
                    ctx.cb.clear();

                    return Ok(false);
                }

                return Ok(true);
            },
            Event::Key(KeyEvent {
                code: KeyCode::Char('d'),
                modifiers: KeyModifiers::CONTROL,
                ..
            }) => {
                // if current input is empty exit the shell, otherwise treat it as enter
                if ctx.cb.len() == 0 {
                    // TODO maybe unify exiting the shell
                    disable_raw_mode(); // TODO this is temp fix, should be more graceful way of
                                        // handling cleanup code
                    std::process::exit(0);
                } else {
                    self.buffer_history.clear();
                    self.painter.newline()?;
                    return Ok(true);
                }
            },

            _ => (),
        };

        Ok(false)
    }

    fn handle_insert_keys(&mut self, ctx: &mut LineCtx, event: Event) -> anyhow::Result<()> {
        match event {
            Event::Key(KeyEvent {
                code: KeyCode::Tab,
                modifiers: KeyModifiers::NONE,
                ..
            }) => {
                self.populate_completions(ctx)?;
                self.menu.activate();

                // if completions only has one entry, automatically select it
                let completion_len = self.menu.items().len();
                if completion_len == 1 {
                    // TODO stupid ownership stuff
                    let item = self.menu.items().get(0).map(|x| (*x).clone()).unwrap();
                    self.accept_completion(ctx, item.1)?;
                }
            },
            Event::Key(KeyEvent {
                code: KeyCode::Left,
                modifiers: KeyModifiers::NONE,
                ..
            }) => {
                if ctx.cb.cursor() > 0 {
                    ctx.cb.move_cursor(Location::Before())?;
                }
            },
            Event::Key(KeyEvent {
                code: KeyCode::Right,
                modifiers: KeyModifiers::NONE,
                ..
            }) => {
                if ctx.cb.cursor() < ctx.cb.len() {
                    ctx.cb.move_cursor(Location::After())?;
                }
            },
            Event::Key(KeyEvent {
                code: KeyCode::Down,
                modifiers: KeyModifiers::NONE,
                ..
            }) => {
                self.history_down(ctx)?;
            },
            Event::Key(KeyEvent {
                code: KeyCode::Up,
                modifiers: KeyModifiers::NONE,
                ..
            }) => {
                self.history_up(ctx)?;
            },
            Event::Key(KeyEvent {
                code: KeyCode::Esc, ..
            }) => {
                self.to_normal_mode(ctx)?;
                self.buffer_history.add(&ctx.cb);
            },
            Event::Key(KeyEvent {
                code: KeyCode::Backspace,
                modifiers: KeyModifiers::NONE,
                ..
            })
            | Event::Key(KeyEvent {
                code: KeyCode::Char('h'),
                modifiers: KeyModifiers::CONTROL,
                ..
            }) => {
                if ctx.cb.len() > 0 && ctx.cb.cursor() != 0 {
                    ctx.cb.delete(Location::Before(), Location::Cursor())?;
                }
            },
            Event::Key(KeyEvent {
                code: KeyCode::Char('w'),
                modifiers: KeyModifiers::CONTROL,
                ..
            }) => {
                if ctx.cb.len() > 0 && ctx.cb.cursor() != 0 {
                    let start = ctx.cb.motion_to_loc(Motion::BackWord)?;
                    ctx.cb.delete(start, Location::Cursor())?;
                }
            },

            Event::Key(KeyEvent {
                code: KeyCode::Char(c),
                ..
            }) => {
                ctx.cb.insert(Location::Cursor(), &c.to_string())?;
            },
            _ => {},
        };
        Ok(())
    }

    fn handle_normal_keys(&mut self, ctx: &mut LineCtx, event: Event) -> anyhow::Result<()> {
        // TODO write better system toString support key combinations
        match event {
            Event::Key(KeyEvent {
                code: KeyCode::Esc, ..
            }) => {
                self.normal_keys.clear();
            },
            Event::Key(KeyEvent {
                code: KeyCode::Char(c),
                ..
            }) => {
                self.normal_keys.push(c);

                if let Ok(Command { repeat, action }) = Parser::new().parse(&self.normal_keys) {
                    for _ in 0..repeat {
                        // special cases (possibly consulidate with execute_vi somehow)

                        if let Ok(mode) = ctx.cb.execute_vi(action.clone()) {
                            match mode {
                                LineMode::Insert => self.to_insert_mode(ctx)?,
                                LineMode::Normal => self.to_normal_mode(ctx)?,
                            };
                        }
                        match action {
                            Action::Undo => self.buffer_history.prev(ctx.cb.borrow_mut()),

                            Action::Redo => self.buffer_history.next(ctx.cb.borrow_mut()),
                            Action::Move(motion) => match motion {
                                Motion::Up => self.history_up(ctx)?,
                                Motion::Down => self.history_down(ctx)?,
                                _ => {},
                            },
                            _ => {
                                self.buffer_history.add(&ctx.cb);
                            },
                        }
                    }

                    self.normal_keys.clear();
                }
            },
            _ => {},
        }
        Ok(())
    }

    // recalculate the current completions
    fn populate_completions(&mut self, ctx: &mut LineCtx) -> anyhow::Result<()> {
        // TODO IFS
        let args = ctx.cb.slice(..ctx.cb.cursor()).as_str().unwrap().split(' ');
        ctx.current_word = args.clone().last().unwrap_or("").to_string();

        let comp_ctx = CompletionCtx::new(args.map(|s| s.to_owned()).collect::<Vec<_>>());

        let completions = self.completer.complete(&comp_ctx);
        let completions = completions
            .iter()
            .take(10) // TODO make this config
            .collect::<Vec<_>>();

        let menuitems = completions
            .iter()
            .map(|c| (c.display(), (*c).clone()))
            .collect::<Vec<_>>();
        self.menu.set_items(menuitems);

        Ok(())
    }

    // replace word at cursor with accepted word (used in automcompletion)
    fn accept_completion(
        &mut self,
        ctx: &mut LineCtx,
        _completion: Completion,
    ) -> anyhow::Result<()> {
        let accepted = if let Some(accepted) = self.menu.accept().cloned() {
            accepted
        } else {
            return Ok(());
        };

        // first remove current word
        // TODO could implement a delete_before
        // TODO make use of ReplaceMethod
        ctx.cb
            .move_cursor(Location::Rel(-(ctx.current_word.len() as isize)))?;

        let cur_word_len = unicode_width::UnicodeWidthStr::width(ctx.current_word.as_str());
        ctx.cb
            .delete(Location::Cursor(), Location::Rel(cur_word_len as isize))?;

        ctx.current_word.clear();

        // then replace with the completion word
        ctx.cb.insert(Location::Cursor(), &accepted.accept())?;

        Ok(())
    }

    fn history_up(&mut self, ctx: &mut LineCtx) -> anyhow::Result<()> {
        // save current prompt
        if HistoryInd::Prompt == ctx.history_ind {
            ctx.saved_line = ctx.cb.slice(..).to_string();
        }

        ctx.history_ind = ctx.history_ind.up(self.history.len());
        self.update_history(ctx)?;

        Ok(())
    }

    fn history_down(&mut self, ctx: &mut LineCtx) -> anyhow::Result<()> {
        ctx.history_ind = ctx.history_ind.down();
        self.update_history(ctx)?;

        Ok(())
    }

    fn update_history(&mut self, ctx: &mut LineCtx) -> anyhow::Result<()> {
        match ctx.history_ind {
            // restore saved line
            HistoryInd::Prompt => {
                ctx.cb.clear();
                ctx.cb.insert(Location::Cursor(), &ctx.saved_line)?;
            },
            // fill prompt with history element
            HistoryInd::Line(i) => {
                let history_item = self.history.get(i).unwrap();
                ctx.cb.clear();
                ctx.cb.insert(Location::Cursor(), history_item)?;
            },
        }
        Ok(())
    }

    fn to_normal_mode(&mut self, line_ctx: &mut LineCtx) -> anyhow::Result<()> {
        line_ctx
            .ctx
            .state
            .get_mut::<CursorStyle>()
            .map(|cursor_style| cursor_style.style = SetCursorStyle::BlinkingBlock);
        line_ctx.mode = LineMode::Normal;

        let hook_ctx = LineModeSwitchCtx {
            line_mode: LineMode::Normal,
        };
        line_ctx.sh.hooks.run::<LineModeSwitchCtx>(
            line_ctx.sh,
            line_ctx.ctx,
            line_ctx.rt,
            hook_ctx,
        )?;
        Ok(())
    }

    fn to_insert_mode(&mut self, line_ctx: &mut LineCtx) -> anyhow::Result<()> {
        line_ctx
            .ctx
            .state
            .get_mut::<CursorStyle>()
            .map(|cursor_style| cursor_style.style = SetCursorStyle::BlinkingBar);
        line_ctx.mode = LineMode::Insert;

        let hook_ctx = LineModeSwitchCtx {
            line_mode: LineMode::Insert,
        };
        line_ctx.sh.hooks.run::<LineModeSwitchCtx>(
            line_ctx.sh,
            line_ctx.ctx,
            line_ctx.rt,
            hook_ctx,
        )?;
        Ok(())
    }
}<|MERGE_RESOLUTION|>--- conflicted
+++ resolved
@@ -437,12 +437,9 @@
     //Keys that are universal regardless of mode, ex. Enter, Ctrl-c
     fn handle_standard_keys(&mut self, ctx: &mut LineCtx, event: Event) -> anyhow::Result<bool> {
         match event {
-<<<<<<< HEAD
-=======
             Event::Resize(a, b) => {
                 self.painter.set_term_size(a, b);
             },
->>>>>>> 2b71467d
             Event::Paste(p) => {
                 ctx.cb.insert(Location::Cursor(), p.as_str())?;
             },
