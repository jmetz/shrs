--- conflicted
+++ resolved
@@ -17,23 +17,11 @@
 
 impl Prompt for DefaultPrompt {
     // TODO i still don't like passing all this context down
-<<<<<<< HEAD
-    fn prompt_left(&self, _line_ctx: &mut LineCtx) -> StyledBuf {
+    fn prompt_left(&self, _line_ctx: &LineCtx) -> StyledBuf {
         styled!("> ")
     }
 
-    fn prompt_right(&self, _line_ctx: &mut LineCtx) -> StyledBuf {
+    fn prompt_right(&self, _line_ctx: &LineCtx) -> StyledBuf {
         styled!()
-=======
-    fn prompt_left(&self, _line_ctx: &LineCtx) -> StyledBuf {
-        StyledBuf::from_iter(vec![StyledContent::new(
-            ContentStyle::new(),
-            "> ".to_string(),
-        )])
-    }
-
-    fn prompt_right(&self, _line_ctx: &LineCtx) -> StyledBuf {
-        StyledBuf::from_iter(vec![])
->>>>>>> 587f6b52
     }
 }