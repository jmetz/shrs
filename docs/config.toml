--- conflicted
+++ resolved
@@ -23,11 +23,7 @@
 highlight_code = true
 
 [extra]
-<<<<<<< HEAD
-author = ""
-=======
 author = "MrPicklePinosaur"
->>>>>>> 3473cc9a
 github = "https://github.com/MrPicklePinosaur/shrs"
 twitter = ""
 email = ""
@@ -54,11 +50,7 @@
 [extra.open]
 enable = true
 # this image will be used as fallback if a page has no image of its own
-<<<<<<< HEAD
-image = "banner.png"
-=======
 image = "shrs_banner.png"
->>>>>>> 3473cc9a
 twitter_site = ""
 twitter_creator = ""
 facebook_author = ""
@@ -68,11 +60,7 @@
 ## JSON-LD
 [extra.schema]
 type = "Organization"
-<<<<<<< HEAD
-logo = "banner.png"
-=======
 logo = "shrs_logo.png"
->>>>>>> 3473cc9a
 twitter = ""
 linked_in = ""
 github = "https://github.com/MrPicklePinosaur/shrs"
