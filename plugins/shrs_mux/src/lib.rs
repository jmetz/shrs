mod builtin;
mod lang;

use std::collections::{HashMap, HashSet};

use anyhow::anyhow;
use builtin::MuxBuiltin;
use lang::{BashLang, MuxLang, NuLang, PythonLang};
use shrs::prelude::*;

pub struct MuxState {
    // TODO I don't very like this 'string'-typing
    lang: String,
    registered_langs: HashSet<String>,
}

impl MuxState {
    /// Construct a new container for keeping track of the currently used shell language
    ///
    /// At least one language must be supplied. The first langauge that is supplied is used as the
    /// starting language
    pub fn new(langs: Vec<String>) -> anyhow::Result<MuxState> {
        let first_lang = match langs.get(0) {
            Some(first_lang) => first_lang,
            None => return Err(anyhow!("require at least one langauge")),
        };

        let res = MuxState {
            lang: first_lang.to_owned(),
            registered_langs: HashSet::from_iter(langs.into_iter()),
        };
        Ok(res)
    }

    /// Set the current language being used by the MuxLang
    ///
    /// If an invalid language is used an error is returned
    pub fn set_lang(&mut self, lang: &str) -> anyhow::Result<()> {
        if self.registered_langs.contains(lang) {
            self.lang = lang.to_owned().to_string();
            Ok(())
        } else {
            Err(anyhow!("invalid lang"))
        }
    }

    /// Get the currently used langauge
    pub fn get_lang(&self) -> &str {
        &self.lang
    }

    /// Get an iterator for list of all the avaliable langauges
    pub fn registered_langs(&self) -> impl Iterator<Item = &String> {
        self.registered_langs.iter()
    }
}

pub struct MuxPlugin;

impl MuxPlugin {
    pub fn new() -> Self {
        MuxPlugin
    }
}

impl Plugin for MuxPlugin {
    fn init(&self, shell: &mut ShellConfig) {
        // This might be able to be indexed by typeid?
        let langs: Vec<(String, Box<dyn Lang>)> = vec![
<<<<<<< HEAD
            ("shrs".into(), Box::new(PosixLang::new()) as Box<dyn Lang>),
=======
            ("bash".into(), Box::new(BashLang::new()) as Box<dyn Lang>),
            (
                "shrs".into(),
                Box::new(PosixLang::default()) as Box<dyn Lang>,
            ),
>>>>>>> d27b4e68
            ("nu".into(), Box::new(NuLang::new()) as Box<dyn Lang>),
            ("py".into(), Box::new(PythonLang::new()) as Box<dyn Lang>),
        ];

        shell.builtins.insert("mux", MuxBuiltin::new());
        let lang_names = langs
            .iter()
            .map(|(lang_name, _)| lang_name.to_owned())
            .collect::<Vec<_>>();
        shell.state.insert(MuxState::new(lang_names).unwrap());
        let langs_map = HashMap::from_iter(langs);
        shell.lang = Box::new(MuxLang::new(langs_map));
    }
}<|MERGE_RESOLUTION|>--- conflicted
+++ resolved
@@ -67,15 +67,7 @@
     fn init(&self, shell: &mut ShellConfig) {
         // This might be able to be indexed by typeid?
         let langs: Vec<(String, Box<dyn Lang>)> = vec![
-<<<<<<< HEAD
             ("shrs".into(), Box::new(PosixLang::new()) as Box<dyn Lang>),
-=======
-            ("bash".into(), Box::new(BashLang::new()) as Box<dyn Lang>),
-            (
-                "shrs".into(),
-                Box::new(PosixLang::default()) as Box<dyn Lang>,
-            ),
->>>>>>> d27b4e68
             ("nu".into(), Box::new(NuLang::new()) as Box<dyn Lang>),
             ("py".into(), Box::new(PythonLang::new()) as Box<dyn Lang>),
         ];
