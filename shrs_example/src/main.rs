use std::{
    collections::HashMap,
    default, fs,
    io::{stdout, BufWriter},
    path::PathBuf,
    process::Command,
};

use ::crossterm::{
    event::{KeyCode, KeyEvent, KeyModifiers},
    style::{Attribute, Color, StyledContent},
};
use shrs::{
    history::FileBackedHistory,
    keybindings,
    prelude::{
        cursor_buffer::{CursorBuffer, Location},
        styled_buf::StyledBuf,
        *,
    },
};
use shrs_cd_stack::{CdStackPlugin, CdStackState};
use shrs_cd_tools::git;
use shrs_command_timer::{CommandTimerPlugin, CommandTimerState};
use shrs_file_logger::{FileLogger, LevelFilter};
use shrs_mux::{python::*, BashLang, MuxHighlighter, MuxPlugin, MuxState, NuLang, SshLang};
use shrs_output_capture::OutputCapturePlugin;
use shrs_rhai::RhaiPlugin;
use shrs_rhai_completion::CompletionsPlugin;
use shrs_run_context::RunContextPlugin;

// =-=-= Prompt customization =-=-=
// Create a new struct and implement the [Prompt] trait
struct MyPrompt;

impl Prompt for MyPrompt {
    fn prompt_left(&self, state: &LineStateBundle) -> StyledBuf {
        let indicator = match state.line.mode() {
            LineMode::Insert => String::from(">").cyan(),
            LineMode::Normal => String::from(":").yellow(),
        };
        if !state.line.lines.is_empty() {
            return styled_buf! {" ", indicator, " "};
        }

        styled_buf!(
            " ",
            username().map(|u| u.blue()),
            " ",
            top_pwd().white().bold(),
            " ",
            indicator,
            " "
        )
    }
    fn prompt_right(&self, line_ctx: &LineStateBundle) -> StyledBuf {
        let time_str = line_ctx
            .ctx
            .state
            .get::<CommandTimerState>()
            .and_then(|x| x.command_time())
            .map(|x| format!("{x:?}"));

        let lang_name = line_ctx
            .ctx
            .state
            .get::<MuxState>()
            .map(|state| state.current_lang())
            .expect("MuxState should be provided")
            .name();

        if !line_ctx.line.lines.is_empty() {
            return styled_buf!("");
        }
        if let Ok(git_branch) = git::branch().map(|s| format!("git:{s}").blue().bold()) {
            styled_buf!(git_branch, " ", time_str, " ", lang_name, " ")
        } else {
            styled_buf!(time_str, " ", lang_name, " ")
        }
    }
}

fn main() {
    let logger = FileLogger {
        path: PathBuf::from("/tmp/shrs_log"),
        level: LevelFilter::Debug,
    };

    logger.init().expect("Failed initializing file logger");

    let _out = BufWriter::new(stdout());

    // =-=-= Configuration directory =-=-=
    // Initialize the directory we will be using to hold our configuration and metadata files
    let config_dir = dirs::home_dir().unwrap().as_path().join(".config/shrs");
    // also log when creating dir
    // TODO ignore errors for now (we dont care if dir already exists)
    fs::create_dir_all(config_dir.clone());

    // =-=-= Environment variables =-=-=
    // Load environment variables from calling shell
    let mut env = Env::default();
    env.load();
    env.set("SHELL_NAME", "shrs_example");

    let builtins = Builtins::default();

    // =-=-= Completion =-=-=
    // Get list of binaries in path and initialize the completer to autocomplete command names
    let path_string = env.get("PATH").unwrap().to_string();
    let mut completer = DefaultCompleter::default();
    completer.register(Rule::new(
        Pred::new(cmdname_pred),
        Box::new(cmdname_action(path_string)),
    ));
    completer.register(Rule::new(
        Pred::new(cmdname_pred),
        Box::new(builtin_cmdname_action(&builtins)),
    ));

    // =-=-= Menu =-=-=-=
    let menu = DefaultMenu::default();

    // =-=-= History =-=-=
    // Use history that writes to file on disk
    let history_file = config_dir.as_path().join("history");
    let history = FileBackedHistory::new(history_file).expect("Could not open history file");

    // =-=-= Keybindings =-=-=
    // Add basic keybindings
    let keybinding = keybindings! {
        |state|
        "C-l" => ("Clear the screen", { Command::new("clear").spawn()}),
        "C-p" => ("Move up one in the command history", {
            if let Some(cd_state) = state.ctx.state.get_mut::<CdStackState>() {
                if let Some(new_path) = cd_state.down() {
                    set_working_dir(state.sh, state.ctx, state.rt, &new_path, false).unwrap();
                }
            }
        }),
        "C-n" => ("Move down one in the command history", {
            if let Some(cd_state) = state.ctx.state.get_mut::<CdStackState>() {
                if let Some(new_path) = cd_state.up() {
                    set_working_dir(state.sh, state.ctx, state.rt, &new_path, false).unwrap();
                }
            }
        }),
    };

    // =-=-= Prompt =-=-=
    let prompt = MyPrompt;

    // =-=-= Readline =-=-=
    // Initialize readline with all of our components

    let mut snippets = Snippets::new(ExpandSnippet::OnSpace);
    snippets.add(
        "gc".to_string(),
        SnippetInfo::new("git commit -m \"", Position::Command),
    );
    snippets.add(
        "ga".to_string(),
        SnippetInfo::new("git add .", Position::Command),
    );

    let readline = LineBuilder::default()
        .with_menu(menu)
        .with_prompt(prompt)
<<<<<<< HEAD
        .with_highlighter(MuxHighlighter {})
=======
        .with_snippets(snippets)
>>>>>>> 055ec5e2
        .build()
        .expect("Could not construct readline");

    // =-=-= Aliases =-=-=
    // Set aliases
    let alias = Alias::from_iter([
        ("ls", "ls --color=auto"),
        ("l", "ls --color=auto"),
        ("c", "cd"),
        ("g", "git"),
        ("v", "vim"),
        ("V", "nvim"),
        ("la", "ls -a --color=auto"),
    ]);

    // =-=-= Hooks =-=-=
    // Create a hook that prints a welcome message on startup
    let startup_msg: HookFn<StartupCtx> = |_sh: &Shell,
                                           _sh_ctx: &mut Context,
                                           _sh_rt: &mut Runtime,
                                           _ctx: &StartupCtx|
     -> anyhow::Result<()> {
        let welcome_str = format!(
            r#"
        __         
   ___ / /  _______
  (_-</ _ \/ __(_-<
 /___/_//_/_/ /___/
a rusty POSIX shell | build {}"#,
            env!("SHRS_VERSION")
        );

        println!("{welcome_str}");
        Ok(())
    };
    let mut hooks = Hooks::new();
    hooks.insert(startup_msg);

    // =-=-= Plugins =-=-=
    let mux_plugin = MuxPlugin::new()
        .register_lang("bash", BashLang::new())
        .register_lang("python", PythonLang::new())
        .register_theme("python", Box::new(PythonTheme::new()))
        .register_lang("nu", NuLang::new());

    // =-=-= Shell =-=-=
    // Construct the final shell
    let myshell = ShellBuilder::default()
        .with_completer(completer)
        .with_hooks(hooks)
        .with_env(env)
        .with_alias(alias)
        .with_readline(readline)
        .with_history(history)
        .with_keybinding(keybinding)
        .with_plugin(OutputCapturePlugin)
        .with_plugin(CommandTimerPlugin)
        .with_plugin(RunContextPlugin::default())
        .with_plugin(mux_plugin)
        .with_plugin(CdStackPlugin)
        .with_plugin(RhaiPlugin)
        .with_plugin(CompletionsPlugin)
        .build()
        .expect("Could not construct shell");

    myshell.run().unwrap();
}<|MERGE_RESOLUTION|>--- conflicted
+++ resolved
@@ -166,11 +166,8 @@
     let readline = LineBuilder::default()
         .with_menu(menu)
         .with_prompt(prompt)
-<<<<<<< HEAD
         .with_highlighter(MuxHighlighter {})
-=======
         .with_snippets(snippets)
->>>>>>> 055ec5e2
         .build()
         .expect("Could not construct readline");
 
