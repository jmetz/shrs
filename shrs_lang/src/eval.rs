use std::{
    fs::File,
    io::{BufRead, BufReader},
    path::Path,
    process::{Child, Stdio},
};

use lazy_static::lazy_static;
use nix::unistd::Pid;
use shrs_core::{
    hooks::{AfterCommandCtx, BeforeCommandCtx, JobExitCtx},
    Context, Lang, Runtime, Shell,
};
use thiserror::Error;

use crate::{ast, parser, process::ExitStatus, Lexer, Parser};

#[derive(Error, Debug)]
pub enum PosixError {
    /// Error when attempting file redirection
    #[error("Redirection Error: {0}")]
    Redirect(std::io::Error),
    /// Error emitted by hook
    #[error("Hook Error:")]
    Hook(),
    /// Issue parsing command
    #[error("Parse failed: {0}")]
    Parse(parser::Error),
    /// Issue evaluating command
    #[error("Failed evaluating command: {0}")]
    Eval(anyhow::Error),
}

/// Posix implementation of shell command language
pub struct PosixLang {}

impl Default for PosixLang {
    fn default() -> Self {
        Self {}
    }
}

impl Lang for PosixLang {
    fn eval(
        &self,
        sh: &shrs_core::Shell,
        ctx: &mut shrs_core::Context,
        rt: &mut shrs_core::Runtime,
        line: String,
    ) -> anyhow::Result<()> {
        // TODO rewrite the error handling here better
        let lexer = Lexer::new(&line);
        let mut parser = Parser::new();
        let cmd = match parser.parse(lexer) {
            Ok(cmd) => cmd,
            Err(e) => {
                // TODO detailed parse errors
                eprintln!("{e}");
                return Err(e.into());
            },
        };
        let mut cmd_handle =
            match eval_command(sh, ctx, rt, &cmd, Stdio::inherit(), Stdio::inherit(), None) {
                Ok(cmd_handle) => cmd_handle,
                Err(e) => {
                    eprintln!("{e}");
                    return Err(e);
                },
            };

        Ok(())
    }
}

// TODO function signature is very ugly
// TODO maybe make this a method of Command
pub fn run_external_command(
    sh: &Shell,
    ctx: &mut Context,
    rt: &mut Runtime,
    cmd: &str,
    args: &Vec<String>,
    stdin: Stdio,
    stdout: Stdio,
    pgid: Option<i32>,
    assigns: &Vec<ast::Assign>,
) -> anyhow::Result<ExitStatus> {
    use std::process::Command;

    let envs = assigns.iter().map(|word| (&word.var, &word.val));

    // TODO might need to do subst on cmd too
    let child = Command::new(cmd)
        .args(args)
        .stdin(stdin)
        .stdout(stdout)
        // .process_group(pgid.unwrap_or(0)) // pgid of 0 means use own pid as pgid
        .current_dir(rt.working_dir.to_str().unwrap())
        .envs(envs)
        .spawn()?;

    Ok(ExitStatus::Running(Pid::from_raw(child.id() as i32)))
}

fn dummy_child() -> ExitStatus {
    ExitStatus::Exited(0)
}

fn eval_command(
    sh: &Shell,
    ctx: &mut Context,
    rt: &mut Runtime,
    cmd: &ast::Command,
    stdin: Stdio,
    stdout: Stdio,
    _pgid: Option<i32>,
) -> anyhow::Result<ExitStatus> {
    match cmd {
        ast::Command::Simple {
            assigns,
            args,
            redirects,
        } => {
            let mut it = args.iter();

            // Retrieve command name or return immediately (empty command)
            let cmd_name = match it.next() {
                Some(cmd_name) => cmd_name,
                None => return Ok(dummy_child()),
            };
            let args = it
                .map(|a| -> String {
                    if a.len() > 1 {
                        let mut chars = a.chars();

                        let first = chars.next().unwrap();
                        let last = chars.next_back().unwrap();
                        if first == '\'' || first == '\"' {
                            if first == last {
                                return a[1..a.len() - 1].into();
                            }
                        }
                    }
                    (*a).clone()
                })
                .collect::<Vec<_>>();

            // println!("redirects {:?}", redirects);
            // println!("assigns {:?}", assigns);

            // file redirections
            // TODO: current behavior, only one read and write operation is allowed, the latter ones will override the behavior of eariler ones
            let mut cur_stdin = stdin;
            let mut cur_stdout = stdout;
            for redirect in redirects {
                let filename = Path::new(&*redirect.file);
                // TODO not making use of file descriptor at all right now
                let _n = match &redirect.n {
                    Some(n) => *n,
                    None => 1,
                };
                match redirect.mode {
                    ast::RedirectMode::Read => {
                        let file_handle = File::options()
                            .read(true)
                            .open(filename)
                            .map_err(PosixError::Redirect)?;
                        cur_stdin = Stdio::from(file_handle);
                    },
                    ast::RedirectMode::Write => {
                        let file_handle = File::options()
                            .write(true)
                            .create_new(true)
                            .open(filename)
                            .map_err(PosixError::Redirect)?;
                        cur_stdout = Stdio::from(file_handle);
                    },
                    ast::RedirectMode::ReadAppend => {
                        let file_handle = File::options()
                            .read(true)
                            .append(true)
                            .open(filename)
                            .map_err(PosixError::Redirect)?;
                        cur_stdin = Stdio::from(file_handle);
                    },
                    ast::RedirectMode::WriteAppend => {
                        let file_handle = File::options()
                            .write(true)
                            .append(true)
                            .create_new(true)
                            .open(filename)
                            .map_err(PosixError::Redirect)?;
                        cur_stdout = Stdio::from(file_handle);
                    },
                    ast::RedirectMode::ReadDup => {
                        unimplemented!()
                    },
                    ast::RedirectMode::WriteDup => {
                        unimplemented!()
                    },
                    ast::RedirectMode::ReadWrite => {
                        let file_handle = File::options()
                            .read(true)
                            .write(true)
                            .create_new(true)
                            .open(filename)
                            .map_err(PosixError::Redirect)?;
                        cur_stdin = Stdio::from(file_handle.try_clone().unwrap());
                        cur_stdout = Stdio::from(file_handle);
                    },
                };
            }

            // TODO which stdin var to use?, previous command or from file redirection?

            // TODO doing args subst here is a waste if we evaluating function body
            let subst_args = args.iter().map(|x| envsubst(rt, x)).collect::<Vec<_>>();
            for (builtin_name, builtin_cmd) in sh.builtins.iter() {
                if builtin_name == &cmd_name.as_str() {
<<<<<<< HEAD
                    // TODO finish the builtin cmd
                    // return builtin_cmd.run(sh, ctx, rt, &subst_args);
=======
                    // TODO actually return the output of builtin
                    let builtin_output = builtin_cmd.run(sh, ctx, rt, &subst_args)?;
                    return dummy_child();
>>>>>>> f5e3120f
                }
            }

            // otherwise look for defined functions

            // TODO disabling functions for now
            // let cmd_body = rt.functions.get(cmd_name.as_str()).cloned();

            let cmd_body = None;
            match cmd_body {
                Some(ref cmd_body) => eval_command(
                    sh,
                    ctx,
                    rt,
                    cmd_body,
                    Stdio::inherit(),
                    Stdio::piped(),
                    None,
                ),
                None => run_external_command(
                    sh,
                    ctx,
                    rt,
                    cmd_name,
                    &subst_args,
                    cur_stdin,
                    cur_stdout,
                    None,
                    assigns,
                ),
            }
        },
        /*
        ast::Command::Pipeline(a_cmd, b_cmd) => {
            // TODO double check that pgid works properly for pipelines that are longer than one pipe (left recursiveness of parser might mess this up)
            let mut a_cmd_handle = eval_command(sh, ctx, rt, a_cmd, stdin, Stdio::piped(), None)?;
            let piped_stdin = Stdio::from(a_cmd_handle.stdout.take().unwrap());
            let pgid = a_cmd_handle.id();
            let b_cmd_handle =
                eval_command(sh, ctx, rt, b_cmd, piped_stdin, stdout, Some(pgid as i32))?;
            Ok(b_cmd_handle)
        },
        */
        ast::Command::Or(a_cmd, b_cmd) | ast::Command::And(a_cmd, b_cmd) => {
            let negate = match cmd {
                ast::Command::Or { .. } => false,
                ast::Command::And { .. } => true,
                _ => unreachable!(),
            };
            // TODO double check if these stdin and stdou params are correct
            let mut a_cmd_handle =
                eval_command(sh, ctx, rt, a_cmd, Stdio::inherit(), Stdio::piped(), None)?;
            if (a_cmd_handle == ExitStatus::Exited(0)) ^ negate {
                // TODO return something better (indicate that command failed with exit code)
                return Ok(dummy_child());
            }
            let b_cmd_handle =
                eval_command(sh, ctx, rt, b_cmd, Stdio::inherit(), Stdio::piped(), None)?;
            Ok(b_cmd_handle)
        },
        ast::Command::Not(cmd) => {
            // TODO exit status negate
            let cmd_handle = eval_command(sh, ctx, rt, cmd, stdin, stdout, None)?;
            Ok(cmd_handle)
        },
        ast::Command::AsyncList(a_cmd, b_cmd) => {
            let a_cmd_handle =
                eval_command(sh, ctx, rt, a_cmd, Stdio::inherit(), Stdio::piped(), None)?;

            match b_cmd {
                None => {
                    // TODO might need a Command display trait implementation
                    // TODO create the job
                    // ctx.jobs.push(a_cmd_handle, String::new());
                    Ok(dummy_child())
                },
                Some(b_cmd) => {
                    let b_cmd_handle =
                        eval_command(sh, ctx, rt, b_cmd, Stdio::inherit(), Stdio::piped(), None)?;
                    Ok(b_cmd_handle)
                },
            }
        },
        ast::Command::SeqList(a_cmd, b_cmd) => {
            // TODO very similar to AsyncList
            let mut a_cmd_handle =
                eval_command(sh, ctx, rt, a_cmd, Stdio::inherit(), Stdio::piped(), None)?;

            match b_cmd {
                None => Ok(a_cmd_handle),
                Some(b_cmd) => {
                    let b_cmd_handle =
                        eval_command(sh, ctx, rt, b_cmd, Stdio::inherit(), Stdio::piped(), None)?;
                    Ok(b_cmd_handle)
                },
            }
        },
        ast::Command::Subshell(cmd) => {
            // TODO rn history is being copied too, history (and also alias?) really should be global
            // maybe seperate out global context and runtime context into two structs?
            let mut new_rt = rt.clone();
            let cmd_handle = eval_command(
                sh,
                ctx,
                &mut new_rt,
                cmd,
                Stdio::inherit(),
                Stdio::piped(),
                None,
            )?;
            Ok(cmd_handle)
        },
        ast::Command::If { conds, else_part } => {
            // TODO throw proper error here
            assert!(!conds.is_empty());

            for ast::Condition { cond, body } in conds {
                let mut cond_handle =
                    eval_command(sh, ctx, rt, cond, Stdio::inherit(), Stdio::piped(), None)?;
                // TODO sorta similar to and statements

                if cond_handle == ExitStatus::Exited(0) {
                    let body_handle =
                        eval_command(sh, ctx, rt, body, Stdio::inherit(), Stdio::piped(), None)?;
                    return Ok(body_handle);
                }
            }

            if let Some(else_part) = else_part {
                let else_handle = eval_command(
                    sh,
                    ctx,
                    rt,
                    else_part,
                    Stdio::inherit(),
                    Stdio::piped(),
                    None,
                )?;
                return Ok(else_handle);
            }

            Ok(dummy_child())
        },
        ast::Command::While { cond, body } | ast::Command::Until { cond, body } => {
            let negate = match cmd {
                ast::Command::While { .. } => false,
                ast::Command::Until { .. } => true,
                _ => unreachable!(),
            };

            loop {
                let mut cond_handle =
                    eval_command(sh, ctx, rt, cond, Stdio::inherit(), Stdio::piped(), None)?;
                if (cond_handle == ExitStatus::Exited(0)) ^ negate {
                    let mut body_handle =
                        eval_command(sh, ctx, rt, body, Stdio::inherit(), Stdio::piped(), None)?;
                } else {
                    break; // TODO not sure if there should be break here
                }
            }
            Ok(dummy_child())
        },
        ast::Command::For {
            name,
            wordlist,
            body,
        } => {
            // expand wordlist
            let mut expanded = vec![];
            for word in wordlist {
                // TODO use IFS variable for this
                for subword in word.split(' ') {
                    expanded.push(subword);
                }
            }

            // execute body
            for word in expanded {
                // TODO should have seperate variable struct instead of env
                rt.env.set(name, word); // TODO unset the var after the loop?
                let mut body_handle =
                    eval_command(sh, ctx, rt, body, Stdio::inherit(), Stdio::piped(), None)?;
            }

            Ok(dummy_child())
        },
        ast::Command::Case { word, arms } => {
            // println!("word {:?}, arms {:?}", word, arms);

            let subst_word = envsubst(rt, word);

            for ast::CaseArm { pattern, body } in arms {
                if pattern.iter().any(|x| x == &subst_word) {
                    let mut body_handle =
                        eval_command(sh, ctx, rt, body, Stdio::inherit(), Stdio::piped(), None)?;
                    // TODO should we break? (should multiple match arms be matched?)
                }
            }

            Ok(dummy_child())
        },
        ast::Command::Fn { fname, body } => {
            // TODO disabling functions for now since it is technically command language dependent
            // feature
            /*
            if RESERVED_WORDS.contains(&fname.as_str()) {
                eprintln!("function nane cannot be a reserved keyword");
                return Ok(dummy_child()); // TODO come up with better return value
            }

            // TODO hook for redefining function?
            rt.functions.insert(fname.to_string(), body.to_owned());

            Ok(dummy_child())
            */
            todo!()
        },
        ast::Command::None => Ok(dummy_child()),
        _ => Ok(dummy_child()),
    }
}

/// Performs environment substitution on a string
// TODO regex replace might not be the best way. could also recognize the env var during parsing
// TODO handle escaped characters
fn envsubst(rt: &mut Runtime, arg: &str) -> String {
    use regex::Regex;

    lazy_static! {
        static ref R_0: Regex = Regex::new(r"\$(?P<env>[a-zA-Z_]+)").unwrap(); // no braces
        static ref R_1: Regex = Regex::new(r"\$\{(?P<env>[a-zA-Z_]+)\}").unwrap(); // with braces
        static ref R_2: Regex = Regex::new(r"~").unwrap(); // tilde
    }

    let mut subst = arg.to_string();

    // substitute special parameters first
    subst = subst.as_str().replace("$?", &rt.exit_status.to_string());
    subst = subst.as_str().replace("$#", &rt.args.len().to_string());
    subst = subst.as_str().replace("$0", &rt.name);

    for cap in R_0.captures_iter(arg) {
        // look up env var
        let var = &cap["env"];
        // TODO stupid code
        let val = match rt.env.get(var) {
            Some(val) => val.clone(),
            None => String::new(),
        };
        let fmt_env = format!("${var}"); // format $VAR
        subst = subst.as_str().replace(&fmt_env, &val);
    }

    // TODO this is dumb stupid and bad repeated code
    for cap in R_1.captures_iter(arg) {
        let var = &cap["env"];
        let val = match rt.env.get(var) {
            Some(val) => val.clone(),
            None => String::new(),
        };
        let fmt_env = format!("${{{var}}}"); // format ${VAR}
        subst = subst.as_str().replace(&fmt_env, &val);
    }

    // tilde substitution
    let home = match rt.env.get("HOME") {
        Some(home) => home.as_str(),
        None => "",
    };
    let subst = R_2.replace_all(&subst, home).to_string();

    subst
}

/// Small wrapper that outputs command output if exists
pub fn command_output(
    sh: &Shell,
    ctx: &mut Context,
    rt: &mut Runtime,
    cmd_handle: &mut Child,
) -> anyhow::Result<ExitStatus> {
    // TODO also handle stderr
    let output = if let Some(out) = cmd_handle.stdout.take() {
        let reader = BufReader::new(out);
        reader
            .lines()
            .map(|line| {
                let line = line.unwrap();
                println!("{}", line);
                line
            })
            .collect::<Vec<_>>()
            .join("\n")
    } else {
        String::new()
    };

    // Fetch output status
    let exit_status = cmd_handle.wait().unwrap().code().unwrap();
    rt.exit_status = exit_status;

    // Call hook
    let hook_ctx = AfterCommandCtx {
        exit_code: exit_status,
        cmd_time: 0.0,
        cmd_output: output,
    };
    sh.hooks.run::<AfterCommandCtx>(sh, ctx, rt, hook_ctx)?;

    Ok(ExitStatus::Exited(exit_status))
}

/*
#[cfg(test)]
mod tests {
    use super::{envsubst, Runtime};

    // #[test]
    // fn envsubst_test() {
    //     let mut rt = Runtime::default();
    //     rt.env.set("EDITOR", "vim");
    //     rt.env.set("SHELL", "/bin/shrs");
    //     let text = "$SHELL ${EDITOR}";
    //     let subst = envsubst(&mut rt, text);
    //     assert_eq!(subst, String::from("/bin/shrs vim"));
    // }

    // #[test]
    // fn path_execs_test() {
    //     println!("{:?}", find_executables_in_path("/usr/bin:/usr/local/bin"));
    // }
}
*/<|MERGE_RESOLUTION|>--- conflicted
+++ resolved
@@ -217,14 +217,9 @@
             let subst_args = args.iter().map(|x| envsubst(rt, x)).collect::<Vec<_>>();
             for (builtin_name, builtin_cmd) in sh.builtins.iter() {
                 if builtin_name == &cmd_name.as_str() {
-<<<<<<< HEAD
-                    // TODO finish the builtin cmd
-                    // return builtin_cmd.run(sh, ctx, rt, &subst_args);
-=======
                     // TODO actually return the output of builtin
                     let builtin_output = builtin_cmd.run(sh, ctx, rt, &subst_args)?;
-                    return dummy_child();
->>>>>>> f5e3120f
+                    return Ok(dummy_child());
                 }
             }
 
