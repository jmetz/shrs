--- conflicted
+++ resolved
@@ -199,17 +199,12 @@
 
                 self.out.queue(SetAttribute(Attribute::NoBold))?;
             }
-<<<<<<< HEAD
+
             // move cursor back up equal to height of menu
             self.out
                 .queue(cursor::MoveUp(menu.items().len() as u16 + 1))?;
         }
 
-=======
-        }
-
-        self.out.queue(cursor::RestorePosition)?;
->>>>>>> 5f153eb8
         self.out.queue(cursor::Show)?;
         self.out.flush()?;
 
