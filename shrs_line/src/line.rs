<<<<<<< HEAD
use std::{borrow::BorrowMut, io::Write, marker::PhantomData, time::Duration};
=======
use std::{io::Write, time::Duration};
>>>>>>> 04630763

use crossterm::{
    event::{poll, read, Event, KeyCode, KeyEvent, KeyModifiers},
    terminal::{disable_raw_mode, enable_raw_mode},
};
use shrs_vi::{Action, Command, Motion, Parser};

use crate::{
    completion::{Completer, CompletionCtx, DefaultCompleter},
    cursor::{Cursor, DefaultCursor},
    cursor_buffer::{CursorBuffer, Location},
    highlight::{DefaultHighlighter, Highlighter},
    history::{DefaultHistory, History},
    menu::{DefaultMenu, Menu},
    painter::{Painter, StyledBuf},
    prompt::Prompt,
    vi::ViCursorBuffer,
};

/// Operating mode of readline
#[derive(Debug, PartialEq, Eq, Clone, Copy)]
pub enum LineMode {
    /// Vi insert mode
    Insert,
    /// Vi normal mode
    Normal,
}

/// Configuration for readline
#[derive(Builder)]
#[builder(pattern = "owned")]
#[builder(setter(prefix = "with"))]
pub struct Line {
    #[builder(default = "Box::new(DefaultMenu::new())")]
    #[builder(setter(custom))]
    menu: Box<dyn Menu<MenuItem = String>>,

    #[builder(default = "Box::new(DefaultCompleter::new(vec![]))")]
    #[builder(setter(custom))]
    completer: Box<dyn Completer>,

    #[builder(default = "Box::new(DefaultHistory::new())")]
    #[builder(setter(custom))]
    history: Box<dyn History<HistoryItem = String>>,

    #[builder(default = "Box::new(DefaultCursor::default())")]
    #[builder(setter(custom))]
    cursor: Box<dyn Cursor>,

    #[builder(default = "Box::new(DefaultHighlighter::default())")]
    #[builder(setter(skip))]
    highlighter: Box<dyn Highlighter>,

    // ignored fields
    #[builder(default = "Painter::new()")]
    #[builder(setter(skip))]
    painter: Painter,

    /// Currently pressed keys in normal mode
    #[builder(default = "String::new()")]
    #[builder(setter(skip))]
    normal_keys: String,
}

impl Default for Line {
    fn default() -> Self {
        LineBuilder::default().build().unwrap()
    }
}

struct LineCtx {
    cb: CursorBuffer,
    // TODO this is temp, find better way to store prefix of current word
    current_word: String,
    // TODO dumping history index here for now
    history_ind: i32,
    mode: LineMode,
}

impl Default for LineCtx {
    fn default() -> Self {
        LineCtx {
            cb: CursorBuffer::new(),
            current_word: String::new(),
            history_ind: -1,
            mode: LineMode::Insert,
        }
    }
}

// TODO none of the builder stuff is being autogenerated rn :()
impl LineBuilder {
    pub fn with_menu(mut self, menu: impl Menu<MenuItem = String> + 'static) -> Self {
        self.menu = Some(Box::new(menu));
        self
    }
    pub fn with_completer(mut self, completer: impl Completer + 'static) -> Self {
        self.completer = Some(Box::new(completer));
        self
    }
    pub fn with_history(mut self, history: impl History<HistoryItem = String> + 'static) -> Self {
        self.history = Some(Box::new(history));
        self
    }
    pub fn with_cursor(mut self, cursor: impl Cursor + 'static) -> Self {
        self.cursor = Some(Box::new(cursor));
        self
    }
    pub fn with_highlighter(self, _highlighter: impl Highlighter + 'static) -> Self {
        // TODO not sure why this expects phantom data
        // self.highlighter = Some(Box::new(highlighter));
        self
    }
}

impl Line {
    /// Start readline and read one line of user input
    pub fn read_line<T: Prompt + ?Sized>(&mut self, prompt: impl AsRef<T>) -> String {
        let mut ctx = LineCtx::default();
        self.read_events(&mut ctx, prompt).unwrap()
    }

    fn read_events<T: Prompt + ?Sized>(
        &mut self,
        ctx: &mut LineCtx,
        prompt: impl AsRef<T>,
    ) -> anyhow::Result<String> {
        // ensure we are always cleaning up whenever we leave this scope
        struct CleanUp;
        impl Drop for CleanUp {
            fn drop(&mut self) {
                disable_raw_mode();
            }
        }
        let _cleanup = CleanUp;

        enable_raw_mode()?;

        self.painter.init().unwrap();

        self.painter.paint(
            &prompt,
            &self.menu,
            StyledBuf::new(),
            ctx.cb.cursor(),
            &self.cursor,
        )?;

        loop {
            if poll(Duration::from_millis(1000))? {
                let event = read()?;

                // handle menu events
                if self.menu.is_active() {
                    self.handle_menu_keys(ctx, event)?;
                } else {
                    // TODO bit hacky bubbling up control flow from funtion
                    match ctx.mode {
                        LineMode::Insert => {
                            let should_break = self.handle_insert_keys(ctx, event)?;
                            if should_break {
                                break;
                            }
                        },
                        LineMode::Normal => {
                            let should_break = self.handle_normal_keys(ctx, event)?;
                            if should_break {
                                break;
                            }
                        },
                    }
                }

                let res = ctx.cb.slice(..).as_str().unwrap();

                // syntax highlight
                let styled_buf = self.highlighter.highlight(res);
                self.painter.paint(
                    &prompt,
                    &self.menu,
                    styled_buf,
                    ctx.cb.cursor(),
                    &self.cursor,
                )?;
            }
        }

        let res = ctx.cb.slice(..).as_str().unwrap().to_string();
        self.history.add(res.clone());
        Ok(res)
    }

    fn handle_menu_keys(&mut self, ctx: &mut LineCtx, event: Event) -> anyhow::Result<()> {
        match event {
            Event::Key(KeyEvent {
                code: KeyCode::Enter,
                modifiers: KeyModifiers::NONE,
                ..
            }) => {
                let accepted = self.menu.accept().cloned();
                if let Some(accepted) = accepted {
                    self.accept_completion(ctx, &accepted)?;
                }
            },
            Event::Key(KeyEvent {
                code: KeyCode::Esc,
                modifiers: KeyModifiers::NONE,
                ..
            }) => {
                self.menu.disactivate();
            },
            Event::Key(KeyEvent {
                code: KeyCode::Tab,
                modifiers: KeyModifiers::SHIFT,
                ..
            })
            | Event::Key(KeyEvent {
                code: KeyCode::Up,
                modifiers: KeyModifiers::NONE,
                ..
            }) => {
                self.menu.previous();
            },
            Event::Key(KeyEvent {
                code: KeyCode::Tab,
                modifiers: KeyModifiers::NONE,
                ..
            })
            | Event::Key(KeyEvent {
                code: KeyCode::Down,
                modifiers: KeyModifiers::NONE,
                ..
            }) => {
                self.menu.next();
            },
            _ => {},
        };
        Ok(())
    }

    fn handle_insert_keys(&mut self, ctx: &mut LineCtx, event: Event) -> anyhow::Result<bool> {
        match event {
            Event::Key(KeyEvent {
                code: KeyCode::Enter,
                modifiers: KeyModifiers::NONE,
                ..
            }) => {
                self.painter.newline()?;

                // if line ends with backslash, don't confirm
                let buf_str = ctx.cb.slice(..).as_str().unwrap().trim_end();
                if !buf_str.ends_with('\\') {
                    return Ok(true);
                }
            },
            Event::Key(KeyEvent {
                code: KeyCode::Tab,
                modifiers: KeyModifiers::NONE,
                ..
            }) => {
                // TODO IFS
                let args = ctx.cb.slice(..ctx.cb.cursor()).as_str().unwrap().split(' ');
                ctx.current_word = args.clone().last().unwrap_or("").to_string();

                let comp_ctx = CompletionCtx {
                    arg_num: args.count(),
                };
                let completions = self.completer.complete(&ctx.current_word, comp_ctx);
                let owned = completions
                    .iter()
                    .map(|x| x.to_string())
                    .take(10) // TODO make this config
                    .collect::<Vec<_>>();

                // if completions only has one entry, automatically select it
                if owned.len() == 1 {
                    self.accept_completion(ctx, owned.get(0).unwrap())?;
                } else {
                    self.menu.set_items(owned);
                    self.menu.activate();
                }
            },
            Event::Key(KeyEvent {
                code: KeyCode::Left,
                modifiers: KeyModifiers::NONE,
                ..
            }) => {
                if ctx.cb.cursor() > 0 {
                    ctx.cb.move_cursor(Location::Before())?;
                }
            },
            Event::Key(KeyEvent {
                code: KeyCode::Right,
                modifiers: KeyModifiers::NONE,
                ..
            }) => {
                if ctx.cb.cursor() < ctx.cb.len() {
                    ctx.cb.move_cursor(Location::After())?;
                }
            },
            Event::Key(KeyEvent {
                code: KeyCode::Backspace,
                modifiers: KeyModifiers::NONE,
                ..
            }) => {
                if ctx.cb.len() > 0 && ctx.cb.cursor() != 0 {
                    ctx.cb.delete(Location::Before(), 1)?;
                }
            },
            Event::Key(KeyEvent {
                code: KeyCode::Down,
                modifiers: KeyModifiers::NONE,
                ..
            }) => {
                self.history_down(ctx)?;
            },
            Event::Key(KeyEvent {
                code: KeyCode::Up,
                modifiers: KeyModifiers::NONE,
                ..
            }) => {
                self.history_up(ctx)?;
            },
            Event::Key(KeyEvent {
                code: KeyCode::Esc, ..
            }) => {
                ctx.mode = LineMode::Normal;
            },
            Event::Key(KeyEvent {
                code: KeyCode::Char(c),
                ..
            }) => {
                ctx.cb.insert(Location::Cursor(), &c.to_string())?;
            },
            _ => {},
        };
        Ok(false)
    }

    fn handle_normal_keys(&mut self, ctx: &mut LineCtx, event: Event) -> anyhow::Result<bool> {
        // TODO write better system to support key combinations
        match event {
            Event::Key(KeyEvent {
                code: KeyCode::Enter,
                modifiers: KeyModifiers::NONE,
                ..
            }) => {
                self.painter.newline()?;
                return Ok(true);
            },
            Event::Key(KeyEvent {
                code: KeyCode::Esc, ..
            }) => {
                self.normal_keys.clear();
            },
            Event::Key(KeyEvent {
                code: KeyCode::Char(c),
                ..
            }) => {
                self.normal_keys.push(c);

                if let Ok(Command { repeat, action }) = Parser::new().parse(&self.normal_keys) {
                    for _ in 0..repeat {
                        // special cases (possibly consulidate with execute_vi somehow)
                        match action {
                            Action::Insert => {
                                ctx.mode = LineMode::Insert;
                            },
                            Action::Move(motion) => match motion {
                                Motion::Up => self.history_up(ctx)?,
                                Motion::Down => self.history_down(ctx)?,
                                _ => {
                                    ctx.cb.execute_vi(action)?;
                                },
                            },
                            action => {
                                ctx.cb.execute_vi(action)?;
                            },
                        }
                    }

                    self.normal_keys.clear();
                }
            },
            _ => {},
        }
        Ok(false)
    }

    // replace word at cursor with accepted word (used in automcompletion)
    fn accept_completion(&mut self, ctx: &mut LineCtx, accepted: &str) -> anyhow::Result<()> {
        // first remove current word
        // TODO could implement a delete_before
        ctx.cb
            .move_cursor(Location::Rel(-(ctx.current_word.len() as isize)))?;
        ctx.cb.delete(Location::Cursor(), ctx.current_word.len())?;

        // then replace with the completion word
        ctx.cb.insert(Location::Cursor(), accepted)?;

        Ok(())
    }

    fn history_up(&mut self, ctx: &mut LineCtx) -> anyhow::Result<()> {
        // TODO make this logic nicer
        ctx.history_ind = (ctx.history_ind + 1).min(self.history.len().saturating_sub(1) as i32);

        if let Some(history_item) = self.history.get(ctx.history_ind as usize) {
            ctx.cb.clear();
            ctx.cb.insert(Location::Cursor(), history_item)?;
        }
        Ok(())
    }

    fn history_down(&mut self, ctx: &mut LineCtx) -> anyhow::Result<()> {
        ctx.history_ind = (ctx.history_ind - 1).max(0);

        if let Some(history_item) = self.history.get(ctx.history_ind as usize) {
            ctx.cb.clear();
            ctx.cb.insert(Location::Cursor(), history_item)?;
        }

        Ok(())
    }
}<|MERGE_RESOLUTION|>--- conflicted
+++ resolved
@@ -1,8 +1,4 @@
-<<<<<<< HEAD
 use std::{borrow::BorrowMut, io::Write, marker::PhantomData, time::Duration};
-=======
-use std::{io::Write, time::Duration};
->>>>>>> 04630763
 
 use crossterm::{
     event::{poll, read, Event, KeyCode, KeyEvent, KeyModifiers},
