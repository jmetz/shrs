--- conflicted
+++ resolved
@@ -9,11 +9,7 @@
 
 use anyhow::anyhow;
 
-<<<<<<< HEAD
-use crate::{ast, history::History, parser};
-=======
-use crate::{ast, parser, signal::sig_handler};
->>>>>>> d76bfdd6
+use crate::{ast, history::History, parser, signal::sig_handler};
 
 /// Default prompt
 pub fn simple_prompt() {
@@ -27,24 +23,11 @@
     println!("[exit +{}]", code);
 }
 
-<<<<<<< HEAD
-pub struct Shell {
-    history: History,
-}
-
-impl Shell {
-    pub fn new() -> Self {
-        Shell {
-            history: History::new(),
-        }
-    }
-
-    pub fn run(&mut self) -> anyhow::Result<()> {
-=======
 pub type PromptCommand = fn();
 pub type ErrorCommand = fn();
 pub type ExitCodeCommand = fn(i32);
 pub struct Shell {
+    // history: History,
     /// User defined command that gets ran when we wish to print the prompt
     pub prompt_command: PromptCommand,
     /// User defined command for formatting shell error messages
@@ -54,10 +37,15 @@
 }
 
 impl Shell {
+    // pub fn new() -> Self {
+    //     Shell {
+    //         history: History::new(),
+    //     }
+    // }
+
     pub fn run(&mut self) -> anyhow::Result<()> {
         sig_handler()?;
 
->>>>>>> d76bfdd6
         loop {
             (self.prompt_command)();
 
@@ -66,7 +54,7 @@
                 continue;
             }
 
-            self.history.add(line.clone());
+            // self.history.add(line.clone());
 
             let mut parser = parser::ParserContext::new();
             match parser.parse(&line) {
